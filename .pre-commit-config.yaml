--- conflicted
+++ resolved
@@ -6,13 +6,8 @@
         args:
           - --safe
           - --quiet
-<<<<<<< HEAD
-  - repo: https://github.com/pycqa/flake8
-    rev: 3.9.2
-=======
   - repo: https://github.com/PyCQA/flake8
     rev: 6.0.0
->>>>>>> 17e58e4e
     hooks:
       - id: flake8
         exclude: ^examples/
